--- conflicted
+++ resolved
@@ -30,11 +30,7 @@
     </parent>
     <groupId>org.jmxtrans.embedded</groupId>
     <artifactId>embedded-jmxtrans</artifactId>
-<<<<<<< HEAD
-    <version>1.0.3-SNAPSHOT</version>
-=======
-    <version>1.0.2</version>
->>>>>>> 546a8131
+    <version>1.0.2-SNAPSHOT</version>
     <packaging>jar</packaging>
     <name>embedded-jmxtrans</name>
     <description>In process JMX metrics exporter</description>
@@ -43,7 +39,6 @@
         <connection>scm:git:git@github.com:jmxtrans/embedded-jmxtrans.git</connection>
         <developerConnection>scm:git:git@github.com:jmxtrans/embedded-jmxtrans.git</developerConnection>
         <url>https://github.com/jmxtrans/embedded-jmxtrans</url>
-      <tag>embedded-jmxtrans-1.0.2</tag>
   </scm>
     <build>
         <plugins>
